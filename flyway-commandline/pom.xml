<!--

    Copyright (C) Red Gate Software Ltd 2010-2022

    Licensed under the Apache License, Version 2.0 (the "License");
    you may not use this file except in compliance with the License.
    You may obtain a copy of the License at

            http://www.apache.org/licenses/LICENSE-2.0

    Unless required by applicable law or agreed to in writing, software
    distributed under the License is distributed on an "AS IS" BASIS,
    WITHOUT WARRANTIES OR CONDITIONS OF ANY KIND, either express or implied.
    See the License for the specific language governing permissions and
    limitations under the License.

-->
<project xmlns="http://maven.apache.org/POM/4.0.0" xmlns:xsi="http://www.w3.org/2001/XMLSchema-instance"
         xsi:schemaLocation="http://maven.apache.org/POM/4.0.0 http://maven.apache.org/xsd/maven-4.0.0.xsd">
    <modelVersion>4.0.0</modelVersion>
    <parent>
        <groupId>org.flywaydb</groupId>
        <artifactId>flyway-parent</artifactId>
        <version>9.4.0</version>
    </parent>
    <artifactId>flyway-commandline</artifactId>
    <packaging>jar</packaging>
    <name>${project.artifactId}</name>
    <properties>
<<<<<<< HEAD



        <flyway-gcp-bigquery.version>9.4.0-beta</flyway-gcp-bigquery.version>
        <flyway-gcp-spanner.version>9.4.0-beta</flyway-gcp-spanner.version>
=======
        <flyway-gcp-bigquery.version>${project.version}</flyway-gcp-bigquery.version>
        <flyway-gcp-spanner.version>${project.version}</flyway-gcp-spanner.version>
>>>>>>> 96a428f6
        <flyway-sqlserver.version>${project.version}</flyway-sqlserver.version>
        <flyway-mysql.version>${project.version}</flyway-mysql.version>
        <flyway-firebird.version>${project.version}</flyway-firebird.version>
        <jre.version>11.0.16</jre.version>
    </properties>
    <dependencies>
        <dependency>
            <groupId>${project.groupId}</groupId>
            <artifactId>flyway-core</artifactId>
            <version>${project.version}</version>
        </dependency>
        <dependency>
            <groupId>${project.groupId}</groupId>
            <artifactId>flyway-community-db-support</artifactId>
            <version>${project.version}</version>
            <scope>runtime</scope>
        </dependency>
        <dependency>
            <groupId>${project.groupId}</groupId>
            <artifactId>flyway-gcp-bigquery</artifactId>
            <version>${flyway-gcp-bigquery.version}</version>
            <scope>runtime</scope>
        </dependency>
        <dependency>
            <groupId>${project.groupId}</groupId>
            <artifactId>flyway-gcp-spanner</artifactId>
            <version>${flyway-gcp-spanner.version}</version>
            <scope>runtime</scope>
        </dependency>
        <dependency>
            <groupId>${project.groupId}</groupId>
            <artifactId>flyway-sqlserver</artifactId>
            <version>${flyway-sqlserver.version}</version>
            <scope>runtime</scope>
        </dependency>
        <dependency>
            <groupId>${project.groupId}</groupId>
            <artifactId>flyway-mysql</artifactId>
            <version>${flyway-mysql.version}</version>
            <scope>runtime</scope>
        </dependency>
<<<<<<< HEAD
        <dependency>
            <groupId>${project.groupId}</groupId>
            <artifactId>flyway-firebird</artifactId>
            <version>${flyway-firebird.version}</version>
            <scope>runtime</scope>
        </dependency>


















































=======
>>>>>>> 96a428f6
        <dependency>
            <groupId>org.apache.derby</groupId>
            <artifactId>derby</artifactId>
            <scope>runtime</scope>
        </dependency>
        <dependency>
            <groupId>org.apache.derby</groupId>
            <artifactId>derbytools</artifactId>
            <scope>runtime</scope>
        </dependency>
        <dependency>
            <groupId>org.apache.derby</groupId>
            <artifactId>derbyshared</artifactId>
            <scope>runtime</scope>
        </dependency>
        <dependency>
            <groupId>org.apache.derby</groupId>
            <artifactId>derbyclient</artifactId>
            <scope>runtime</scope>
        </dependency>
        <dependency>
            <groupId>com.h2database</groupId>
            <artifactId>h2</artifactId>
            <scope>runtime</scope>
        </dependency>
        <dependency>
            <groupId>org.hsqldb</groupId>
            <artifactId>hsqldb</artifactId>
            <scope>runtime</scope>
        </dependency>
        <dependency>
            <groupId>com.microsoft.sqlserver</groupId>
            <artifactId>mssql-jdbc</artifactId>
            <scope>runtime</scope>
        </dependency>
        <dependency>
            <groupId>com.microsoft.azure</groupId>
            <artifactId>msal4j</artifactId>
            <scope>runtime</scope>
        </dependency>
        <dependency>
            <groupId>com.google.cloud</groupId>
            <artifactId>google-cloud-spanner-jdbc</artifactId>
            <scope>runtime</scope>
        </dependency>
        <dependency>
            <groupId>net.sourceforge.jtds</groupId>
            <artifactId>jtds</artifactId>
            <scope>runtime</scope>
        </dependency>
        <!-- #2136: JNA is required for MariaDB with unix sockets -->
        <dependency>
            <groupId>net.java.dev.jna</groupId>
            <artifactId>jna</artifactId>
            <scope>runtime</scope>
        </dependency>
        <dependency>
            <groupId>net.java.dev.jna</groupId>
            <artifactId>jna-platform</artifactId>
            <scope>runtime</scope>
        </dependency>
        <dependency>
            <groupId>org.firebirdsql.jdbc</groupId>
            <artifactId>jaybird-jdk18</artifactId>
            <scope>runtime</scope>
        </dependency>
        <dependency>
            <groupId>org.mariadb.jdbc</groupId>
            <artifactId>mariadb-java-client</artifactId>
            <scope>runtime</scope>
        </dependency>
        <dependency>
            <groupId>org.postgresql</groupId>
            <artifactId>postgresql</artifactId>
            <scope>runtime</scope>
        </dependency>
        <dependency>
            <groupId>com.oracle.database.jdbc</groupId>
            <artifactId>ojdbc8</artifactId>
            <scope>runtime</scope>
        </dependency>
        <dependency>
            <groupId>net.snowflake</groupId>
            <artifactId>snowflake-jdbc</artifactId>
            <scope>runtime</scope>
        </dependency>
        <dependency>
            <groupId>org.xerial</groupId>
            <artifactId>sqlite-jdbc</artifactId>
            <scope>runtime</scope>
        </dependency>
        <dependency>
            <groupId>org.fusesource.jansi</groupId>
            <artifactId>jansi</artifactId>
        </dependency>
        <dependency>
            <groupId>software.amazon.awssdk</groupId>
            <artifactId>s3</artifactId>
            <scope>runtime</scope>
        </dependency>
        <dependency>
            <groupId>com.google.code.gson</groupId>
            <artifactId>gson</artifactId>
        </dependency>
        <dependency>
            <groupId>com.google.cloud</groupId>
            <artifactId>google-cloud-storage</artifactId>
            <scope>runtime</scope>
        </dependency>
        <dependency>
            <groupId>com.amazonaws.secretsmanager</groupId>
            <artifactId>aws-secretsmanager-jdbc</artifactId>
            <optional>true</optional>
            <scope>runtime</scope>
        </dependency>
        <dependency>
            <groupId>ru.yandex.clickhouse</groupId>
            <artifactId>clickhouse-jdbc</artifactId>
            <optional>true</optional>
        </dependency>
        <dependency>
            <groupId>org.projectlombok</groupId>
            <artifactId>lombok</artifactId>
            <scope>provided</scope>
        </dependency>
        <dependency>
            <groupId>org.apache.commons</groupId>
            <artifactId>commons-text</artifactId>
            <scope>runtime</scope>
        </dependency>
    </dependencies>
    <dependencyManagement>
        <dependencies>
            <dependency>
                <groupId>net.adoptium</groupId>
                <artifactId>jre</artifactId>
                <classifier>windows-x64</classifier>
                <version>${jre.version}</version>
                <type>zip</type>
                <scope>system</scope>
                <systemPath>${basedir}/src/main/assembly/OpenJDK11U-jre_x64_windows_hotspot_${jre.version}_8.zip</systemPath>
            </dependency>
            <dependency>
                <groupId>net.adoptium</groupId>
                <artifactId>jre</artifactId>
                <classifier>linux-x64</classifier>
                <version>${jre.version}</version>
                <type>tar.gz</type>
                <scope>system</scope>
                <systemPath>${basedir}/src/main/assembly/OpenJDK11U-jre_x64_linux_hotspot_${jre.version}_8.tar.gz</systemPath>
            </dependency>
            <dependency>
                <groupId>net.adoptium</groupId>
                <artifactId>jre</artifactId>
                <classifier>macos-x64</classifier>
                <version>${jre.version}</version>
                <type>tar.gz</type>
                <scope>system</scope>
                <systemPath>${basedir}/src/main/assembly/OpenJDK11U-jre_x64_mac_hotspot_${jre.version}_8.tar.gz</systemPath>
            </dependency>
        </dependencies>
    </dependencyManagement>
    <build>
        <plugins>
            <plugin>
                <artifactId>maven-resources-plugin</artifactId>
                <executions>
                    <execution>
                        <id>copy-license</id>
                        <goals>
                            <goal>copy-resources</goal>
                        </goals>
                        <phase>generate-resources</phase>
                        <configuration>
                            <resources>
                                <resource>
                                    <directory>..</directory>
                                    <includes>
                                        <include>LICENSE.txt</include>
                                        <include>README.txt</include>
                                    </includes>
                                </resource>
                            </resources>
                            <outputDirectory>${project.build.outputDirectory}/META-INF</outputDirectory>
                        </configuration>
                    </execution>
                </executions>
            </plugin>
        </plugins>
    </build>
    <profiles>
        <!-- Not needed until the default for Command-line becomes Java 9 or until Microsoft fixes their JDBC driver -->
        <!--
        <profile>
            <id>jdk9</id>
            <activation>
                <jdk>9</jdk>
            </activation>
            <dependencies>
                <dependency>
                    <groupId>javax.xml.bind</groupId>
                    <artifactId>jaxb-api</artifactId>
                </dependency>
            </dependencies>
        </profile>
        -->
        <profile>
            <id>build-assemblies</id>
            <activation>
                <activeByDefault>false</activeByDefault>
            </activation>
            <dependencies>
                <dependency>
                    <groupId>net.adoptium</groupId>
                    <artifactId>jre</artifactId>
                    <classifier>windows-x64</classifier>
                    <type>zip</type>
                    <scope>system</scope>
                </dependency>
                <dependency>
                    <groupId>net.adoptium</groupId>
                    <artifactId>jre</artifactId>
                    <classifier>linux-x64</classifier>
                    <type>tar.gz</type>
                    <scope>system</scope>
                </dependency>
                <dependency>
                    <groupId>net.adoptium</groupId>
                    <artifactId>jre</artifactId>
                    <classifier>macos-x64</classifier>
                    <type>tar.gz</type>
                    <scope>system</scope>
                </dependency>
            </dependencies>
            <build>
                <plugins>
                    <plugin>
                        <artifactId>maven-dependency-plugin</artifactId>
                        <executions>
                            <execution>
                                <id>unpack-jres</id>
                                <phase>package</phase>
                                <goals>
                                    <goal>unpack-dependencies</goal>
                                </goals>
                                <configuration>
                                    <ignorePermissions>true</ignorePermissions>
                                    <includeArtifactIds>jre</includeArtifactIds>
                                    <stripVersion>true</stripVersion>
                                    <useSubDirectoryPerArtifact>true</useSubDirectoryPerArtifact>
                                </configuration>
                            </execution>













                        </executions>
                    </plugin>
                    <plugin>
                        <artifactId>maven-assembly-plugin</artifactId>
                        <executions>
                            <execution>
                                <id>nojre-assembly</id>
                                <phase>package</phase>
                                <goals>
                                    <goal>single</goal>
                                </goals>
                                <configuration>
                                    <descriptors>
                                        <descriptor>src/main/assembly/no-jre.xml</descriptor>
                                    </descriptors>
                                    <appendAssemblyId>false</appendAssemblyId>
                                </configuration>
                            </execution>
                            <execution>
                                <id>jre-assemblies</id>
                                <phase>package</phase>
                                <goals>
                                    <goal>single</goal>
                                </goals>
                                <configuration>
                                    <descriptors>
                                        <descriptor>src/main/assembly/windows.xml</descriptor>
                                        <descriptor>src/main/assembly/linux.xml</descriptor>
                                        <descriptor>src/main/assembly/macos.xml</descriptor>
                                    </descriptors>
                                </configuration>
                            </execution>
<<<<<<< HEAD
                        </executions>
                        <configuration>
                            <encoding>UTF-8</encoding>
                        </configuration>
                    </plugin>






























                </plugins>
            </build>
        </profile>

        <profile>
            <id>build-assemblies-windows</id>
            <activation>
                <property>
                    <name>github.os</name>
                    <value>windows-latest</value>
                </property>
            </activation>
            <dependencies>
                <dependency>
                    <groupId>net.adoptium</groupId>
                    <artifactId>jre</artifactId>
                    <classifier>windows-x64</classifier>
                    <type>zip</type>
                    <scope>system</scope>
                </dependency>
                <dependency>
                    <groupId>com.oracle.database.jdbc</groupId>
                    <artifactId>ojdbc8</artifactId>
                </dependency>
            </dependencies>
            <build>
                <plugins>
                    <plugin>
                        <artifactId>maven-dependency-plugin</artifactId>
                        <executions>
                            <execution>
                                <id>unpack-jres</id>
                                <phase>package</phase>
                                <goals>
                                    <goal>unpack-dependencies</goal>
                                </goals>
                                <configuration>
                                    <ignorePermissions>true</ignorePermissions>
                                    <includeArtifactIds>jre</includeArtifactIds>
                                    <stripVersion>true</stripVersion>
                                    <useSubDirectoryPerArtifact>true</useSubDirectoryPerArtifact>
                                </configuration>
                            </execution>
=======
>>>>>>> 96a428f6
                        </executions>
                    </plugin>
                    <plugin>
                        <artifactId>maven-assembly-plugin</artifactId>
                        <executions>
                            <execution>
                                <id>jre-assemblies</id>
                                <phase>package</phase>
                                <goals>
                                    <goal>single</goal>
                                </goals>
                                <configuration>
                                    <descriptors>
                                        <descriptor>src/main/assembly/windows.xml</descriptor>
                                    </descriptors>
                                </configuration>
                            </execution>
                        </executions>
                        <configuration>
                            <encoding>UTF-8</encoding>
                        </configuration>
                    </plugin>
                </plugins>
            </build>
        </profile>
        <profile>
            <id>build-assemblies-linux</id>
            <activation>
                <property>
                    <name>github.os</name>
                    <value>ubuntu-latest</value>
                </property>
            </activation>
            <dependencies>
                <dependency>
                    <groupId>net.adoptium</groupId>
                    <artifactId>jre</artifactId>
                    <classifier>linux-x64</classifier>
                    <type>tar.gz</type>
                    <scope>system</scope>
                </dependency>
                <dependency>
                    <groupId>com.oracle.database.jdbc</groupId>
                    <artifactId>ojdbc8</artifactId>
                </dependency>
            </dependencies>
            <build>
                <plugins>
                    <plugin>
                        <artifactId>maven-dependency-plugin</artifactId>
                        <executions>
                            <execution>
                                <id>unpack-jres</id>
                                <phase>package</phase>
                                <goals>
                                    <goal>unpack-dependencies</goal>
                                </goals>
                                <configuration>
                                    <ignorePermissions>true</ignorePermissions>
                                    <includeArtifactIds>jre</includeArtifactIds>
                                    <stripVersion>true</stripVersion>
                                    <useSubDirectoryPerArtifact>true</useSubDirectoryPerArtifact>
                                </configuration>
                            </execution>
                        </executions>
                    </plugin>
                    <plugin>
                        <artifactId>maven-assembly-plugin</artifactId>
                        <executions>
                            <execution>
                                <id>jre-assemblies</id>
                                <phase>package</phase>
                                <goals>
                                    <goal>single</goal>
                                </goals>
                                <configuration>
                                    <descriptors>
                                        <descriptor>src/main/assembly/linux.xml</descriptor>
                                    </descriptors>
                                </configuration>
                            </execution>
                        </executions>
                        <configuration>
                            <encoding>UTF-8</encoding>
                        </configuration>
                    </plugin>
                </plugins>
            </build>
        </profile>
        <profile>
            <id>build-assemblies-mac</id>
            <activation>
                <property>
                    <name>github.os</name>
                    <value>macOS-latest</value>
                </property>
            </activation>
            <dependencies>
                <dependency>
                    <groupId>net.adoptium</groupId>
                    <artifactId>jre</artifactId>
                    <classifier>macos-x64</classifier>
                    <type>tar.gz</type>
                    <scope>system</scope>
                </dependency>
                <dependency>
                    <groupId>com.oracle.database.jdbc</groupId>
                    <artifactId>ojdbc8</artifactId>
                </dependency>
            </dependencies>
            <build>
                <plugins>
                    <plugin>
                        <artifactId>maven-dependency-plugin</artifactId>
                        <executions>
                            <execution>
                                <id>unpack-jres</id>
                                <phase>package</phase>
                                <goals>
                                    <goal>unpack-dependencies</goal>
                                </goals>
                                <configuration>
                                    <ignorePermissions>true</ignorePermissions>
                                    <includeArtifactIds>jre</includeArtifactIds>
                                    <stripVersion>true</stripVersion>
                                    <useSubDirectoryPerArtifact>true</useSubDirectoryPerArtifact>
                                </configuration>
                            </execution>
                        </executions>
                    </plugin>
                    <plugin>
                        <artifactId>maven-assembly-plugin</artifactId>
                        <executions>
                            <execution>
                                <id>jre-assemblies</id>
                                <phase>package</phase>
                                <goals>
                                    <goal>single</goal>
                                </goals>
                                <configuration>
                                    <descriptors>
                                        <descriptor>src/main/assembly/macos.xml</descriptor>
                                    </descriptors>
                                </configuration>
                            </execution>
                        </executions>
                        <configuration>
                            <encoding>UTF-8</encoding>
                        </configuration>
                    </plugin>
<<<<<<< HEAD
                </plugins>
            </build>
        </profile>
        <profile>
            <id>build-assemblies-no-jre</id>
            <activation>
                <property>
                    <name>github.os</name>
                    <value>ubuntu-latest</value>
                </property>
            </activation>
            <dependencies>
                <dependency>
                    <groupId>com.oracle.database.jdbc</groupId>
                    <artifactId>ojdbc8</artifactId>
                </dependency>
            </dependencies>
            <build>
                <plugins>
                    <plugin>
                        <artifactId>maven-dependency-plugin</artifactId>
                        <executions>
                            <execution>
                                <id>unpack-jres</id>
                                <phase>package</phase>
                                <goals>
                                    <goal>unpack-dependencies</goal>
                                </goals>
                                <configuration>
                                    <ignorePermissions>true</ignorePermissions>
                                    <includeArtifactIds>jre</includeArtifactIds>
                                    <stripVersion>true</stripVersion>
                                    <useSubDirectoryPerArtifact>true</useSubDirectoryPerArtifact>
                                </configuration>
                            </execution>
                        </executions>
                    </plugin>
                    <plugin>
                        <artifactId>maven-assembly-plugin</artifactId>
                        <executions>
                            <execution>
                                <id>nojre-assembly</id>
                                <phase>package</phase>
                                <goals>
                                    <goal>single</goal>
                                </goals>
                                <configuration>
                                    <descriptors>
                                        <descriptor>src/main/assembly/no-jre.xml</descriptor>
                                    </descriptors>
                                    <appendAssemblyId>false</appendAssemblyId>
                                </configuration>
                            </execution>
                        </executions>
                        <configuration>
                            <encoding>UTF-8</encoding>
                        </configuration>
                    </plugin>
                </plugins>
            </build>
        </profile>








































































































        <profile>
            <id>copy-enterprise-dependencies</id>
            <build>
                <plugins>
                    <plugin>
                        <artifactId>maven-dependency-plugin</artifactId>
                        <executions>
                            <execution>
                                <id>copy-editions</id>
                                <phase>package</phase>
                                <goals>
                                    <goal>copy</goal>
                                </goals>
                                <configuration>
                                    <artifactItems>
                                        <artifactItem>
                                            <groupId>org.flywaydb.enterprise</groupId>
                                            <artifactId>flyway-extensibility-commons</artifactId>
                                            <version>${project.version}</version>
                                            <type>jar</type>
                                            <outputDirectory>${project.build.directory}/editions/community</outputDirectory>
                                        </artifactItem>
                                        <artifactItem>
                                            <groupId>org.flywaydb.enterprise</groupId>
                                            <artifactId>flyway-compare</artifactId>
                                            <version>${project.version}</version>
                                            <type>jar</type>
                                            <outputDirectory>${project.build.directory}/editions/community</outputDirectory>
                                        </artifactItem>
                                    </artifactItems>
                                </configuration>
                            </execution>
                        </executions>
                    </plugin>
=======
>>>>>>> 96a428f6
                </plugins>
            </build>
        </profile>

    </profiles>
</project><|MERGE_RESOLUTION|>--- conflicted
+++ resolved
@@ -27,16 +27,8 @@
     <packaging>jar</packaging>
     <name>${project.artifactId}</name>
     <properties>
-<<<<<<< HEAD
-
-
-
         <flyway-gcp-bigquery.version>9.4.0-beta</flyway-gcp-bigquery.version>
         <flyway-gcp-spanner.version>9.4.0-beta</flyway-gcp-spanner.version>
-=======
-        <flyway-gcp-bigquery.version>${project.version}</flyway-gcp-bigquery.version>
-        <flyway-gcp-spanner.version>${project.version}</flyway-gcp-spanner.version>
->>>>>>> 96a428f6
         <flyway-sqlserver.version>${project.version}</flyway-sqlserver.version>
         <flyway-mysql.version>${project.version}</flyway-mysql.version>
         <flyway-firebird.version>${project.version}</flyway-firebird.version>
@@ -78,65 +70,12 @@
             <version>${flyway-mysql.version}</version>
             <scope>runtime</scope>
         </dependency>
-<<<<<<< HEAD
         <dependency>
             <groupId>${project.groupId}</groupId>
             <artifactId>flyway-firebird</artifactId>
             <version>${flyway-firebird.version}</version>
             <scope>runtime</scope>
         </dependency>
-
-
-
-
-
-
-
-
-
-
-
-
-
-
-
-
-
-
-
-
-
-
-
-
-
-
-
-
-
-
-
-
-
-
-
-
-
-
-
-
-
-
-
-
-
-
-
-
-
-
-=======
->>>>>>> 96a428f6
         <dependency>
             <groupId>org.apache.derby</groupId>
             <artifactId>derby</artifactId>
@@ -434,7 +373,6 @@
                                     </descriptors>
                                 </configuration>
                             </execution>
-<<<<<<< HEAD
                         </executions>
                         <configuration>
                             <encoding>UTF-8</encoding>
@@ -513,8 +451,6 @@
                                     <useSubDirectoryPerArtifact>true</useSubDirectoryPerArtifact>
                                 </configuration>
                             </execution>
-=======
->>>>>>> 96a428f6
                         </executions>
                     </plugin>
                     <plugin>
@@ -665,7 +601,6 @@
                             <encoding>UTF-8</encoding>
                         </configuration>
                     </plugin>
-<<<<<<< HEAD
                 </plugins>
             </build>
         </profile>
@@ -865,8 +800,6 @@
                             </execution>
                         </executions>
                     </plugin>
-=======
->>>>>>> 96a428f6
                 </plugins>
             </build>
         </profile>
