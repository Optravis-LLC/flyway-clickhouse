--- conflicted
+++ resolved
@@ -66,20 +66,6 @@
     private String[] schemaNames = {};
     private String table = "flyway_schema_history";
     private String tablespace;
-<<<<<<< HEAD
-
-    /**
-     * The target version up to which Flyway should consider migrations.
-     * Migrations with a higher version number will be ignored.
-     * Special values:
-     * <ul>
-     * <li>{@code current}: designates the current version of the schema</li>
-     * <li>{@code latest}: the latest version of the schema, as defined by the migration with the highest version</li>
-     * </ul>
-     * Defaults to {@code latest}.
-     */
-=======
->>>>>>> 2a02606f
     private MigrationVersion target;
     private MigrationPattern[] cherryPick;
     private boolean placeholderReplacement = true;
@@ -106,25 +92,8 @@
     private MigrationVersion baselineVersion = MigrationVersion.fromVersion("1");
     private String baselineDescription = "<< Flyway Baseline >>";
     private boolean baselineOnMigrate;
-<<<<<<< HEAD
-
-    /**
-     * For usage with more then one replic into the Clickhouse DB
-     */
     private String clickhouseClusterName;
-
-    /**
-     * For distributed locks on zookeeper
-     */
     private String zookeeperUrl;
-
-    /**
-     * Allows migrations to be run "out of order".
-     * If you already have versions 1 and 3 applied, and now a version 2 is found, it will be applied too instead of being ignored.
-     * (default: {@code false})
-     */
-=======
->>>>>>> 2a02606f
     private boolean outOfOrder;
     private boolean skipExecutingMigrations;
     private final List<Callback> callbacks = new ArrayList<>();
@@ -907,7 +876,7 @@
 
     /**
      * Sets the target version up to which Flyway should consider migrations.
-     * Migrations with a higher version number will be ignored.
+     * Migrations with a higher version number will be ignored. 
      * Special values:
      * <ul>
      * <li>{@code current}: designates the current version of the schema</li>
@@ -921,7 +890,7 @@
 
     /**
      * Sets the target version up to which Flyway should consider migrations.
-     * Migrations with a higher version number will be ignored.
+     * Migrations with a higher version number will be ignored. 
      * Special values:
      * <ul>
      * <li>{@code current}: designates the current version of the schema</li>
@@ -1845,67 +1814,38 @@
         if (createSchemasProp != null) {
             setShouldCreateSchemas(createSchemasProp);
         }
-<<<<<<< HEAD
-
+        String oracleKerberosConfigFile = props.remove(ConfigUtils.ORACLE_KERBEROS_CONFIG_FILE);
+        if (oracleKerberosConfigFile != null) {
+            setOracleKerberosConfigFile(oracleKerberosConfigFile);
+        }
+        String oracleKerberosCacheFile = props.remove(ConfigUtils.ORACLE_KERBEROS_CACHE_FILE);
+        if (oracleKerberosCacheFile != null) {
+            setOracleKerberosCacheFile(oracleKerberosCacheFile);
+        }
+        String vaultUrl = props.remove(ConfigUtils.VAULT_URL);
+        if (vaultUrl != null) {
+            setVaultUrl(vaultUrl);
+        }
+        String vaultToken = props.remove(ConfigUtils.VAULT_TOKEN);
+        if (vaultToken != null) {
+            setVaultToken(vaultToken);
+        }
+        String vaultSecrets = props.remove(ConfigUtils.VAULT_SECRETS);
+        if (vaultSecrets != null) {
+            setVaultSecrets(StringUtils.tokenizeToStringArray(vaultSecrets, ","));
+        }
+        String ignoreMigrationPatternsProp = props.remove(ConfigUtils.IGNORE_MIGRATION_PATTERNS);
+        if (ignoreMigrationPatternsProp != null) {
+            setIgnoreMigrationPatterns(StringUtils.tokenizeToStringArray(ignoreMigrationPatternsProp, ","));
+        }
         String clickhouseClusterNameProp = props.remove(ConfigUtils.CLICKHOUSE_CLUSTER_NAME);
         if (clickhouseClusterNameProp != null) {
             setClickhouseClusterName(clickhouseClusterNameProp);
         }
-
         String zookeeperUrlProp = props.remove(ConfigUtils.ZOOKEEPER_URL);
         if (zookeeperUrlProp != null) {
             setZookeeperUrl(zookeeperUrlProp);
         }
-
-
-
-
-
-
-
-
-
-
-
-
-
-
-
-
-
-
-
-
-
-
-
-
-=======
-        String oracleKerberosConfigFile = props.remove(ConfigUtils.ORACLE_KERBEROS_CONFIG_FILE);
-        if (oracleKerberosConfigFile != null) {
-            setOracleKerberosConfigFile(oracleKerberosConfigFile);
-        }
-        String oracleKerberosCacheFile = props.remove(ConfigUtils.ORACLE_KERBEROS_CACHE_FILE);
-        if (oracleKerberosCacheFile != null) {
-            setOracleKerberosCacheFile(oracleKerberosCacheFile);
-        }
-        String vaultUrl = props.remove(ConfigUtils.VAULT_URL);
-        if (vaultUrl != null) {
-            setVaultUrl(vaultUrl);
-        }
-        String vaultToken = props.remove(ConfigUtils.VAULT_TOKEN);
-        if (vaultToken != null) {
-            setVaultToken(vaultToken);
-        }
-        String vaultSecrets = props.remove(ConfigUtils.VAULT_SECRETS);
-        if (vaultSecrets != null) {
-            setVaultSecrets(StringUtils.tokenizeToStringArray(vaultSecrets, ","));
-        }
-        String ignoreMigrationPatternsProp = props.remove(ConfigUtils.IGNORE_MIGRATION_PATTERNS);
-        if (ignoreMigrationPatternsProp != null) {
-            setIgnoreMigrationPatterns(StringUtils.tokenizeToStringArray(ignoreMigrationPatternsProp, ","));
-        }
->>>>>>> 2a02606f
         String licenseKeyProp = props.remove(ConfigUtils.LICENSE_KEY);
         if (licenseKeyProp != null) {
             setLicenseKey(licenseKeyProp);
