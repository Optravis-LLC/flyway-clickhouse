--- conflicted
+++ resolved
@@ -275,7 +275,6 @@
      * @param cleanOnValidationError {@code true} if clean should be called. {@code false} if not. (default: {@code false})
      */
     private boolean cleanOnValidationError;
-
     /**
      * -- SETTER --
      * Whether to disable clean.
@@ -312,7 +311,6 @@
      * @param baselineOnMigrate {@code true} if baseline should be called on migrate for non-empty schemas, {@code false} if not. (default: {@code false})
      */
     private boolean baselineOnMigrate;
-<<<<<<< HEAD
 
     /**
      * For usage with more then one replic into the Clickhouse DB
@@ -324,10 +322,6 @@
      */
     private String zookeeperUrl;
 
-=======
-    private String clickhouseClusterName;
-    private String zookeeperUrl;
->>>>>>> 3530afa6
     /**
      * -- SETTER --
      * Allows migrations to be run "out of order".
@@ -709,7 +703,13 @@
      */
     public void setTargetAsString(String target) {
         if (target.endsWith("?")) {
+
             throw new org.flywaydb.core.internal.license.FlywayTeamsUpgradeRequiredException("failOnMissingTarget");
+
+
+
+
+
         } else {
             setFailOnMissingTarget(true);
             setTarget(MigrationVersion.fromVersion(target));
@@ -1002,41 +1002,6 @@
      */
     public void setBaselineVersionAsString(String baselineVersion) {
         this.baselineVersion = MigrationVersion.fromVersion(baselineVersion);
-    }
-
-    /**
-     * Sets the description to tag an existing schema with when executing baseline.
-     *
-     * @param baselineDescription The description to tag an existing schema with when executing baseline. (default: &lt;&lt; Flyway Baseline &gt;&gt;)
-     */
-    public void setBaselineDescription(String baselineDescription) {
-        this.baselineDescription = baselineDescription;
-    }
-
-    /**
-     * Whether to automatically call baseline when migrate is executed against a non-empty schema with no schema history table.
-     * This schema will then be baselined with the {@code baselineVersion} before executing the migrations.
-     * Only migrations above {@code baselineVersion} will then be applied.
-     *
-     * This is useful for initial Flyway production deployments on projects with an existing DB.
-     *
-     * Be careful when enabling this as it removes the safety net that ensures
-     * Flyway does not migrate the wrong database in case of a configuration mistake!
-     *
-     * @param baselineOnMigrate {@code true} if baseline should be called on migrate for non-empty schemas, {@code false} if not. (default: {@code false})
-     */
-    public void setBaselineOnMigrate(boolean baselineOnMigrate) {
-        this.baselineOnMigrate = baselineOnMigrate;
-    }
-
-    /**
-     * Allows migrations to be run "out of order".
-     * If you already have versions 1 and 3 applied, and now a version 2 is found, it will be applied too instead of being ignored.
-     *
-     * @param outOfOrder {@code true} if outOfOrder migrations should be applied, {@code false} if not. (default: {@code false})
-     */
-    public void setOutOfOrder(boolean outOfOrder) {
-        this.outOfOrder = outOfOrder;
     }
 
     /**
@@ -1143,15 +1108,6 @@
     }
 
     /**
-     * Whether Flyway should skip the default resolvers. If true, only custom resolvers are used.
-     *
-     * @param skipDefaultResolvers Whether default built-in resolvers should be skipped. (default: false)
-     */
-    public void setSkipDefaultResolvers(boolean skipDefaultResolvers) {
-        this.skipDefaultResolvers = skipDefaultResolvers;
-    }
-
-    /**
      * Whether Flyway's support for Oracle SQL*Plus commands should be activated.
      * <i>Flyway Teams only</i>
      *
@@ -1256,8 +1212,7 @@
      */
     public void setLicenseKey(String licenseKey) {
 
-         LOG.warn(Edition.ENTERPRISE + " upgrade required: " + licenseKey
-         + " is not supported by " + Edition.COMMUNITY + ".");
+         LOG.warn(Edition.ENTERPRISE + " upgrade required: licenseKey is not supported by " + Edition.COMMUNITY + ".");
 
 
 
@@ -1292,49 +1247,11 @@
 
     }
 
-    public void setResourceProvider(ResourceProvider resourceProvider) {
-        this.resourceProvider = resourceProvider;
-    }
-
-    public void setJavaMigrationClassProvider(ClassProvider<JavaMigration> javaMigrationClassProvider) {
-        this.javaMigrationClassProvider = javaMigrationClassProvider;
-    }
-
-    public void setLockRetryCount(int lockRetryCount) {
-        this.lockRetryCount = lockRetryCount;
-    }
-
-    public void setVaultUrl(String vaultUrl) {
-
-        throw new org.flywaydb.core.internal.license.FlywayTeamsUpgradeRequiredException("vaultUrl");
-
-
-
-
-    }
-
-    public void setVaultToken(String vaultToken) {
-
-        throw new org.flywaydb.core.internal.license.FlywayTeamsUpgradeRequiredException("vaultToken");
-
-
-
-
-    }
-
-    public void setVaultSecrets(String... vaultSecrets) {
-
-        throw new org.flywaydb.core.internal.license.FlywayTeamsUpgradeRequiredException("vaultSecrets");
-
-
-
-
-    }
-
     /**
      * Configure with the same values as this existing configuration.
      */
     public void configure(Configuration configuration) {
+        setLoggers(configuration.getLoggers());
         setBaselineDescription(configuration.getBaselineDescription());
         setBaselineOnMigrate(configuration.isBaselineOnMigrate());
         setBaselineVersion(configuration.getBaselineVersion());
@@ -1345,9 +1262,6 @@
         setConnectRetries(configuration.getConnectRetries());
         setConnectRetriesInterval(configuration.getConnectRetriesInterval());
         setInitSql(configuration.getInitSql());
-
-
-
 
 
 
@@ -1640,62 +1554,42 @@
         if (mixedProp != null) {
             setMixed(mixedProp);
         }
-
         Boolean groupProp = removeBoolean(props, ConfigUtils.GROUP);
         if (groupProp != null) {
             setGroup(groupProp);
         }
-
         String installedByProp = props.remove(ConfigUtils.INSTALLED_BY);
         if (installedByProp != null) {
             setInstalledBy(installedByProp);
         }
-
         String dryRunOutputProp = props.remove(ConfigUtils.DRYRUN_OUTPUT);
         if (dryRunOutputProp != null) {
             setDryRunOutputAsFileName(dryRunOutputProp);
         }
-
         String errorOverridesProp = props.remove(ConfigUtils.ERROR_OVERRIDES);
         if (errorOverridesProp != null) {
             setErrorOverrides(StringUtils.tokenizeToStringArray(errorOverridesProp, ","));
         }
-
         Boolean streamProp = removeBoolean(props, ConfigUtils.STREAM);
         if (streamProp != null) {
             setStream(streamProp);
         }
-
         Boolean batchProp = removeBoolean(props, ConfigUtils.BATCH);
         if (batchProp != null) {
             setBatch(batchProp);
         }
-
         Boolean oracleSqlplusProp = removeBoolean(props, ConfigUtils.ORACLE_SQLPLUS);
         if (oracleSqlplusProp != null) {
             setOracleSqlplus(oracleSqlplusProp);
         }
-
         Boolean oracleSqlplusWarnProp = removeBoolean(props, ConfigUtils.ORACLE_SQLPLUS_WARN);
         if (oracleSqlplusWarnProp != null) {
             setOracleSqlplusWarn(oracleSqlplusWarnProp);
         }
-
         Boolean createSchemasProp = removeBoolean(props, ConfigUtils.CREATE_SCHEMAS);
         if (createSchemasProp != null) {
             setShouldCreateSchemas(createSchemasProp);
         }
-
-        String clickhouseClusterNameProp = props.remove(ConfigUtils.CLICKHOUSE_CLUSTER_NAME);
-        if (clickhouseClusterNameProp != null) {
-            setClickhouseClusterName(clickhouseClusterNameProp);
-        }
-
-        String zookeeperUrlProp = props.remove(ConfigUtils.ZOOKEEPER_URL);
-        if (zookeeperUrlProp != null) {
-            setZookeeperUrl(zookeeperUrlProp);
-        }
-
         String kerberosConfigFile = props.remove(ConfigUtils.KERBEROS_CONFIG_FILE);
         if (kerberosConfigFile != null) {
             setKerberosConfigFile(kerberosConfigFile);
@@ -1728,16 +1622,14 @@
 
         // Must be done last, so that any driver-specific config has been done at this point.
         if (StringUtils.hasText(url) && (StringUtils.hasText(urlProp) ||
-                StringUtils.hasText(driverProp) || StringUtils.hasText(userProp) ||
-                StringUtils.hasText(passwordProp))) {
+                StringUtils.hasText(driverProp) || StringUtils.hasText(userProp) || StringUtils.hasText(passwordProp))) {
             Map<String, String> jdbcPropertiesFromProps =
                     getPropertiesUnderNamespace(
                             props,
                             getPlaceholders(),
                             ConfigUtils.JDBC_PROPERTIES_PREFIX);
 
-            setDataSource(
-                    new DriverDataSource(classLoader, driver, url, user, password, this, jdbcPropertiesFromProps));
+            setDataSource(new DriverDataSource(classLoader, driver, url, user, password, this, jdbcPropertiesFromProps));
         }
 
         ConfigUtils.checkConfigurationForUnrecognisedProperties(props, "flyway.");
@@ -1757,7 +1649,6 @@
     }
 
     private Map<String, String> getPropertiesUnderNamespace(Map<String, String> properties, Map<String, String> current, String namespace) {
-        Map<String, String> placeholdersFromProps = new HashMap<>(current);
         Iterator<Map.Entry<String, String>> iterator = properties.entrySet().iterator();
         while (iterator.hasNext()) {
             Map.Entry<String, String> entry = iterator.next();
