--- conflicted
+++ resolved
@@ -1,97 +1,92 @@
-/**
- * Copyright (C) 2009-2010 the original author or authors.
- *
- * Licensed under the Apache License, Version 2.0 (the "License");
- * you may not use this file except in compliance with the License.
- * You may obtain a copy of the License at
- *
- *         http://www.apache.org/licenses/LICENSE-2.0
- *
- * Unless required by applicable law or agreed to in writing, software
- * distributed under the License is distributed on an "AS IS" BASIS,
- * WITHOUT WARRANTIES OR CONDITIONS OF ANY KIND, either express or implied.
- * See the License for the specific language governing permissions and
- * limitations under the License.
- */
-
-package com.googlecode.flyway.core.dbsupport.oracle;
-
-<<<<<<< HEAD
-import com.googlecode.flyway.core.Flyway;
-import com.googlecode.flyway.core.migration.Migration;
-import com.googlecode.flyway.core.migration.SchemaVersion;
-import org.junit.Assert;
-import org.junit.Before;
-=======
-import com.googlecode.flyway.core.migration.MigrationTestCase;
-import com.googlecode.flyway.core.migration.SchemaVersion;
->>>>>>> 0559a454
-import org.junit.Test;
-import org.springframework.beans.factory.annotation.Autowired;
-import org.springframework.jdbc.core.simple.SimpleJdbcTemplate;
-import org.springframework.test.context.ContextConfiguration;
-
-import javax.sql.DataSource;
-import java.util.HashMap;
-import java.util.List;
-import java.util.Map;
-
-import static org.junit.Assert.assertEquals;
-
-/**
- * Test to demonstrate the migration functionality using Mysql.
- */
-@ContextConfiguration(locations = {"classpath:migration/oracle/oracle-context.xml"})
-public class OracleMigrationMediumTest extends MigrationTestCase {
-    @Autowired
-    private DataSource dataSource;
-
-    @Override
-    protected String getBaseDir() {
-        return "migration/sql";
-    }
-
-    /**
-     * Tests migrations containing placeholders.
-     */
-    @Test
-    public void migrationsWithPlaceholders() throws Exception {
-        Map<String, String> placeholders = new HashMap<String, String>();
-        placeholders.put("tableName", "test_user");
-        flyway.setPlaceholders(placeholders);
-        flyway.setBaseDir("migration/oracle/sql/placeholders");
-
-        flyway.migrate();
-        SchemaVersion schemaVersion = flyway.status().getVersion();
-        assertEquals("1.1", schemaVersion.getVersion());
-        assertEquals("Populate table", schemaVersion.getDescription());
-
-        SimpleJdbcTemplate jdbcTemplate = new SimpleJdbcTemplate(dataSource);
-        assertEquals("Mr. T triggered", jdbcTemplate.queryForObject("select name from test_user", String.class));
-
-        flyway.clean();
-
-        int countUserObjects = jdbcTemplate.queryForInt("SELECT count(*) FROM user_objects");
-        assertEquals(0, countUserObjects);
-
-        final List<Migration> migrationList = flyway.getMetaDataTable().allAppliedMigrations();
-        for (Migration migration : migrationList) {
-            Assert.assertNotNull(migration.getScriptName() + " has no checksum", migration.getChecksum());
-        }
-
-    }
-
-    /**
-     * Tests clean for Oracle Spatial Extensions.
-     */
-    @Test
-    public void cleanSpatialExtensions() throws Exception {
-        flyway.setBaseDir("migration/oracle/sql/spatial");
-        flyway.migrate();
-
-        flyway.clean();
-
-        // Running migrate again on an unclean database, triggers duplicate object exceptions.
-        flyway.migrate();
-    }
-}
+/**
+ * Copyright (C) 2009-2010 the original author or authors.
+ *
+ * Licensed under the Apache License, Version 2.0 (the "License");
+ * you may not use this file except in compliance with the License.
+ * You may obtain a copy of the License at
+ *
+ *         http://www.apache.org/licenses/LICENSE-2.0
+ *
+ * Unless required by applicable law or agreed to in writing, software
+ * distributed under the License is distributed on an "AS IS" BASIS,
+ * WITHOUT WARRANTIES OR CONDITIONS OF ANY KIND, either express or implied.
+ * See the License for the specific language governing permissions and
+ * limitations under the License.
+ */
+
+package com.googlecode.flyway.core.dbsupport.oracle;
+
+import com.googlecode.flyway.core.migration.Migration;
+import com.googlecode.flyway.core.migration.MigrationTestCase;
+import com.googlecode.flyway.core.migration.SchemaVersion;
+import org.junit.Assert;
+import org.junit.Test;
+import org.springframework.beans.factory.annotation.Autowired;
+import org.springframework.jdbc.core.simple.SimpleJdbcTemplate;
+import org.springframework.test.context.ContextConfiguration;
+
+import javax.sql.DataSource;
+import java.util.HashMap;
+import java.util.List;
+import java.util.Map;
+
+import static org.junit.Assert.assertEquals;
+
+/**
+ * Test to demonstrate the migration functionality using Mysql.
+ */
+@SuppressWarnings({"JavaDoc"})
+@ContextConfiguration(locations = {"classpath:migration/oracle/oracle-context.xml"})
+public class OracleMigrationMediumTest extends MigrationTestCase {
+    @Autowired
+    private DataSource dataSource;
+
+    @Override
+    protected String getBaseDir() {
+        return "migration/sql";
+    }
+
+    /**
+     * Tests migrations containing placeholders.
+     */
+    @Test
+    public void migrationsWithPlaceholders() throws Exception {
+        Map<String, String> placeholders = new HashMap<String, String>();
+        placeholders.put("tableName", "test_user");
+        flyway.setPlaceholders(placeholders);
+        flyway.setBaseDir("migration/oracle/sql/placeholders");
+
+        flyway.migrate();
+        SchemaVersion schemaVersion = flyway.status().getVersion();
+        assertEquals("1.1", schemaVersion.getVersion());
+        assertEquals("Populate table", schemaVersion.getDescription());
+
+        SimpleJdbcTemplate jdbcTemplate = new SimpleJdbcTemplate(dataSource);
+        assertEquals("Mr. T triggered", jdbcTemplate.queryForObject("select name from test_user", String.class));
+
+        flyway.clean();
+
+        int countUserObjects = jdbcTemplate.queryForInt("SELECT count(*) FROM user_objects");
+        assertEquals(0, countUserObjects);
+
+        final List<Migration> migrationList = flyway.history();
+        for (Migration migration : migrationList) {
+            Assert.assertNotNull(migration.getScriptName() + " has no checksum", migration.getChecksum());
+        }
+
+    }
+
+    /**
+     * Tests clean for Oracle Spatial Extensions.
+     */
+    @Test
+    public void cleanSpatialExtensions() throws Exception {
+        flyway.setBaseDir("migration/oracle/sql/spatial");
+        flyway.migrate();
+
+        flyway.clean();
+
+        // Running migrate again on an unclean database, triggers duplicate object exceptions.
+        flyway.migrate();
+    }
+}