--- conflicted
+++ resolved
@@ -81,7 +81,11 @@
             <optional>true</optional>
         </dependency>
         <dependency>
-<<<<<<< HEAD
+            <groupId>com.oracle.database.jdbc</groupId>
+            <artifactId>ojdbc8</artifactId>
+            <optional>true</optional>
+        </dependency>
+        <dependency>
             <groupId>com.101tec</groupId>
             <artifactId>zkclient</artifactId>
             <version>0.10</version>
@@ -90,12 +94,6 @@
 
 
 
-=======
-            <groupId>com.oracle.database.jdbc</groupId>
-            <artifactId>ojdbc8</artifactId>
-            <optional>true</optional>
-        </dependency>
->>>>>>> 3e044d1a
 
 
 
