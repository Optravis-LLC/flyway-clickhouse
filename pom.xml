<!--

    Copyright 2010-2019 Boxfuse GmbH

    Licensed under the Apache License, Version 2.0 (the "License");
    you may not use this file except in compliance with the License.
    You may obtain a copy of the License at

            http://www.apache.org/licenses/LICENSE-2.0

    Unless required by applicable law or agreed to in writing, software
    distributed under the License is distributed on an "AS IS" BASIS,
    WITHOUT WARRANTIES OR CONDITIONS OF ANY KIND, either express or implied.
    See the License for the specific language governing permissions and
    limitations under the License.

-->
<project xmlns="http://maven.apache.org/POM/4.0.0" xmlns:xsi="http://www.w3.org/2001/XMLSchema-instance"
         xsi:schemaLocation="http://maven.apache.org/POM/4.0.0 http://maven.apache.org/xsd/maven-4.0.0.xsd">
    <!--
    Detailed information how to contribute: https://flywaydb.org/documentation/contribute/code/

    The OS-specific JREs are unfortunately not available from Maven Central due to licensing issues.
    Instructions for installing them: https://flywaydb.org/documentation/contribute/devEnvironmentSetup.html

    To build the OS-specific flyway-commandline assemblies you can run the build with:
    mvn clean install -PCommandlinePlatformAssemblies
    -->
    <modelVersion>4.0.0</modelVersion>
    <groupId>org.flywaydb</groupId>
    <artifactId>flyway-parent</artifactId>
    <version>0-SNAPSHOT</version>
    <packaging>pom</packaging>
    <name>${project.artifactId}</name>
    <description>Flyway: Database Migrations Made Easy.</description>
    <url>https://flywaydb.org</url>
    <licenses>
        <license>
            <name>Apache License, Version 2.0</name>
            <url>https://flywaydb.org/licenses/flyway-community</url>
            <distribution>repo</distribution>
        </license>
    </licenses>
    <scm>

        <url>https://github.com/flyway/flyway</url>
        <connection>scm:git:https://github.com/flyway/flyway.git</connection>
        <developerConnection>scm:git:https://github.com/flyway/flyway.git</developerConnection>






        <tag>HEAD</tag>
    </scm>
    <developers>
        <developer>
            <id>axel</id>
            <name>Axel Fontaine</name>
        </developer>
    </developers>

    <modules>
        <module>flyway-core</module>
        <module>flyway-gradle-plugin</module>
        <module>flyway-maven-plugin</module>
        <module>flyway-commandline</module>








    </modules>

    <distributionManagement>

        <snapshotRepository>
            <id>sonatype-nexus-snapshots</id>
            <name>Sonatype Nexus Snapshots</name>
            <url>http://oss.sonatype.org/content/repositories/snapshots</url>
        </snapshotRepository>
        <repository>
            <id>sonatype-nexus-staging</id>
            <name>Nexus Release Repository</name>
            <url>http://oss.sonatype.org/service/local/staging/deploy/maven2/</url>
        </repository>

    </distributionManagement>

    <repositories>
        <repository>
            <id>maven-central</id>
            <url>https://repo1.maven.org/maven2</url>
        </repository>
        <repository>
            <id>jcenter</id>
            <url>https://jcenter.bintray.com/</url>
        </repository>
        <repository>
            <id>flyway-repo-public</id>
            <url>https://flywaydb.org/repo</url>
        </repository>
        <repository>
            <id>flyway-repo</id>
            <url>https://repo.flywaydb.org/repo</url>
        </repository>






    </repositories>

    <properties>
        <version.maven>3.0</version.maven>
        <version.gradle>3.0</version.gradle>
        <version.derby>10.14.2.0</version.derby>
        <version.h2>1.4.199</version.h2>
<<<<<<< HEAD
        <version.hsqldb>2.4.1</version.hsqldb>
        <version.jaybird>3.0.5</version.jaybird>
=======
        <version.hsqldb>2.5.0</version.hsqldb>
>>>>>>> 389eb277
        <version.jna>4.5.2</version.jna>
        <version.jtds>1.3.1</version.jtds>
        <version.mariadb>2.4.0</version.mariadb>
        <version.mysql>8.0.17</version.mysql>
        <version.mssql-jdbc>7.2.0.jre8</version.mssql-jdbc>
        <version.postgresql>42.2.5.jre6</version.postgresql>
        <version.sqlite>3.23.1</version.sqlite>
        <version.osgi>4.3.1</version.osgi>
        <version.equinox>3.12.0</version.equinox>
        <version.equinoxcommon>3.9.0</version.equinoxcommon>
        <version.android>4.0.1.2</version.android>
        <version.slf4j>1.7.16</version.slf4j>
        <version.jre>11.0.2</version.jre>
        <version.jansi>1.18</version.jansi>
    </properties>

    <dependencyManagement>
        <dependencies>
            <dependency>
                <groupId>commons-logging</groupId>
                <artifactId>commons-logging</artifactId>
                <version>1.1.1</version>
                <optional>true</optional>
            </dependency>
            <dependency>
                <groupId>org.slf4j</groupId>
                <artifactId>slf4j-api</artifactId>
                <version>${version.slf4j}</version>
                <optional>true</optional>
            </dependency>
            <dependency>
                <groupId>org.slf4j</groupId>
                <artifactId>slf4j-jdk14</artifactId>
                <version>${version.slf4j}</version>
                <optional>true</optional>
            </dependency>
            <dependency>
                <groupId>org.slf4j</groupId>
                <artifactId>slf4j-nop</artifactId>
                <version>${version.slf4j}</version>
                <optional>true</optional>
            </dependency>
            <dependency>
                <groupId>org.slf4j</groupId>
                <artifactId>jcl-over-slf4j</artifactId>
                <version>${version.slf4j}</version>
                <optional>true</optional>
            </dependency>
            <dependency>
                <groupId>org.jboss</groupId>
                <artifactId>jboss-vfs</artifactId>
                <version>3.1.0.Final</version>
                <optional>true</optional>
            </dependency>
            <dependency>
                <groupId>org.eclipse.platform</groupId>
                <artifactId>org.eclipse.equinox.common</artifactId>
                <version>${version.equinoxcommon}</version>
                <optional>true</optional>
            </dependency>
            <dependency>
                <groupId>org.eclipse.platform</groupId>
                <artifactId>org.eclipse.osgi</artifactId>
                <version>${version.equinox}</version>
            </dependency>
            <dependency>
                <groupId>org.osgi</groupId>
                <artifactId>org.osgi.core</artifactId>
                <version>${version.osgi}</version>
            </dependency>
            <dependency>
                <groupId>org.postgresql</groupId>
                <artifactId>postgresql</artifactId>
                <version>${version.postgresql}</version>
                <optional>true</optional>
            </dependency>
            <dependency>
                <groupId>org.apache.derby</groupId>
                <artifactId>derby</artifactId>
                <version>${version.derby}</version>
                <optional>true</optional>
            </dependency>
            <dependency>
                <groupId>org.apache.derby</groupId>
                <artifactId>derbyclient</artifactId>
                <version>${version.derby}</version>
                <optional>true</optional>
            </dependency>
            <dependency>
                <groupId>org.hsqldb</groupId>
                <artifactId>hsqldb</artifactId>
                <version>${version.hsqldb}</version>
                <optional>true</optional>
            </dependency>
            <dependency>
                <groupId>com.h2database</groupId>
                <artifactId>h2</artifactId>
                <version>${version.h2}</version>
                <optional>true</optional>
            </dependency>
            <dependency>
                <groupId>org.firebirdsql.jdbc</groupId>
                <artifactId>jaybird-jdk18</artifactId>
                <version>${version.jaybird}</version>
                <optional>true</optional>
            </dependency>
            <dependency>
                <groupId>org.xerial</groupId>
                <artifactId>sqlite-jdbc</artifactId>
                <version>${version.sqlite}</version>
                <optional>true</optional>
            </dependency>
            <dependency>
                <groupId>org.mariadb.jdbc</groupId>
                <artifactId>mariadb-java-client</artifactId>
                <version>${version.mariadb}</version>
                <optional>true</optional>
            </dependency>
            <dependency>
                <groupId>net.java.dev.jna</groupId>
                <artifactId>jna</artifactId>
                <version>${version.jna}</version>
                <optional>true</optional>
            </dependency>
            <dependency>
                <groupId>net.java.dev.jna</groupId>
                <artifactId>jna-platform</artifactId>
                <version>${version.jna}</version>
                <optional>true</optional>
            </dependency>
            <dependency>
                <groupId>mysql</groupId>
                <artifactId>mysql-connector-java</artifactId>
                <version>${version.mysql}</version>
                <optional>true</optional>
            </dependency>
            <dependency>
                <groupId>net.sourceforge.jtds</groupId>
                <artifactId>jtds</artifactId>
                <version>${version.jtds}</version>
                <optional>true</optional>
            </dependency>
            <dependency>
                <groupId>com.ibm.informix</groupId>
                <artifactId>jdbc</artifactId>
                <version>4.10.10.0</version>
                <optional>true</optional>
            </dependency>























































            <dependency>
                <groupId>com.microsoft.sqlserver</groupId>
                <artifactId>mssql-jdbc</artifactId>
                <version>${version.mssql-jdbc}</version>
                <optional>true</optional>
            </dependency>
            <dependency>
                <groupId>javax.xml.bind</groupId>
                <artifactId>jaxb-api</artifactId>
                <version>2.3.0</version>
            </dependency>
            <dependency>
                <groupId>com.google.android</groupId>
                <artifactId>android</artifactId>
                <version>${version.android}</version>
                <optional>true</optional>
            </dependency>
            <dependency>
                <groupId>com.google.android</groupId>
                <artifactId>android-test</artifactId>
                <version>${version.android}</version>
                <optional>true</optional>
            </dependency>
            <dependency>
                <groupId>org.apache.maven</groupId>
                <artifactId>maven-plugin-api</artifactId>
                <version>${version.maven}</version>
            </dependency>
            <dependency>
                <groupId>org.apache.maven.plugin-tools</groupId>
                <artifactId>maven-plugin-annotations</artifactId>
                <version>${version.maven}</version>
            </dependency>
            <dependency>
                <groupId>org.apache.maven</groupId>
                <artifactId>maven-artifact</artifactId>
                <version>${version.maven}</version>
            </dependency>
            <dependency>
                <groupId>org.apache.maven</groupId>
                <artifactId>maven-model</artifactId>
                <version>${version.maven}</version>
            </dependency>
            <dependency>
                <groupId>org.apache.maven</groupId>
                <artifactId>maven-core</artifactId>
                <version>${version.maven}</version>
            </dependency>
            <dependency>
                <groupId>org.apache.ant</groupId>
                <artifactId>ant</artifactId>
                <version>1.8.4</version>
            </dependency>
            <dependency>
                <groupId>org.fusesource.jansi</groupId>
                <artifactId>jansi</artifactId>
                <version>${version.jansi}</version>
            </dependency>
            <dependency>
                <groupId>net.adoptopenjdk</groupId>
                <artifactId>jre</artifactId>
                <version>${version.jre}</version>
                <classifier>windows-x64</classifier>
                <type>zip</type>
            </dependency>
            <dependency>
                <groupId>net.adoptopenjdk</groupId>
                <artifactId>jre</artifactId>
                <version>${version.jre}</version>
                <classifier>linux-x64</classifier>
                <type>tar.gz</type>
            </dependency>
            <dependency>
                <groupId>net.adoptopenjdk</groupId>
                <artifactId>jre</artifactId>
                <version>${version.jre}</version>
                <classifier>macos-x64</classifier>
                <type>tar.gz</type>
            </dependency>
        </dependencies>
    </dependencyManagement>

    <build>















        <pluginManagement>
            <plugins>
                <plugin>
                    <artifactId>maven-assembly-plugin</artifactId>
                    <version>3.1.0</version>
                </plugin>
                <plugin>
                    <artifactId>maven-compiler-plugin</artifactId>
                    <version>3.8.0</version>
                </plugin>
                <plugin>
                    <artifactId>maven-install-plugin</artifactId>
                    <version>3.0.0-M1</version>
                </plugin>
                <plugin>
                    <artifactId>maven-deploy-plugin</artifactId>
                    <version>3.0.0-M1</version>
                </plugin>
                <plugin>
                    <artifactId>maven-jar-plugin</artifactId>
                    <version>3.0.2</version>
                </plugin>
                <plugin>
                    <groupId>org.apache.felix</groupId>
                    <artifactId>maven-bundle-plugin</artifactId>
                    <version>2.3.7</version>
                </plugin>










                <plugin>
                    <artifactId>maven-dependency-plugin</artifactId>
                    <version>3.1.1</version>
                </plugin>
                <plugin>
                    <artifactId>maven-plugin-plugin</artifactId>
                    <version>3.6.0</version>
                </plugin>
                <plugin>
                    <groupId>org.codehaus.plexus</groupId>
                    <artifactId>plexus-maven-plugin</artifactId>
                    <version>1.3.8</version>
                </plugin>
                <plugin>
                    <artifactId>maven-javadoc-plugin</artifactId>
                    <version>3.0.1</version>
                </plugin>
                <plugin>
                    <groupId>org.codehaus.mojo</groupId>
                    <artifactId>exec-maven-plugin</artifactId>
                    <version>1.2.1</version>
                </plugin>
                <plugin>
                    <groupId>org.codehaus.mojo</groupId>
                    <artifactId>build-helper-maven-plugin</artifactId>
                    <version>1.8</version>
                </plugin>
                <plugin>
                    <groupId>com.jayway.maven.plugins.android.generation2</groupId>
                    <artifactId>android-maven-plugin</artifactId>
                    <version>3.8.2</version>
                </plugin>
            </plugins>
        </pluginManagement>
        <plugins>
            <plugin>
                <artifactId>maven-compiler-plugin</artifactId>
                <configuration>
                    <release>8</release>
                    <source>1.8</source>
                    <target>1.8</target>
                    <encoding>UTF-8</encoding>
                </configuration>
            </plugin>
            <plugin>
                <artifactId>maven-resources-plugin</artifactId>
                <version>2.6</version>
                <configuration>
                    <encoding>UTF-8</encoding>
                    <nonFilteredFileExtensions>
                        <nonFilteredFileExtension>nofilter</nonFilteredFileExtension>
                    </nonFilteredFileExtensions>
                </configuration>
            </plugin>
            <plugin>
                <artifactId>maven-source-plugin</artifactId>
                <version>3.0.1</version>
                <executions>
                    <execution>
                        <id>attach-sources</id>
                        <phase>verify</phase>
                        <goals>
                            <goal>jar</goal>
                        </goals>
                    </execution>
                </executions>
            </plugin>
            <plugin>
                <groupId>org.codehaus.mojo</groupId>
                <artifactId>versions-maven-plugin</artifactId>
                <version>2.5</version>
                <configuration>
                    <generateBackupPoms>false</generateBackupPoms>
                </configuration>
            </plugin>
            <plugin>
                <artifactId>maven-scm-plugin</artifactId>
                <version>1.8.1</version>
                <configuration>
                    <tag>flyway-${project.version}</tag>
                </configuration>
            </plugin>
            <plugin>
                <groupId>com.mycila</groupId>
                <artifactId>license-maven-plugin</artifactId>
                <version>3.0</version>
                <inherited>false</inherited>
                <configuration>
                    <header>${basedir}/LICENSE.txt</header>
                    <aggregate>true</aggregate>
                    <failIfMissing>true</failIfMissing>
                    <encoding>UTF-8</encoding>
                    <excludes>
                        <exclude>LICENSE</exclude>
                        <exclude>**/build/**</exclude>
                        <exclude>.idea/**</exclude>
                        <exclude>**/*.sh</exclude>
                        <exclude>**/*.txt</exclude>
                        <exclude>**/*.cnf</exclude>
                        <exclude>**/*.conf</exclude>
                        <exclude>**/*.releaseBackup</exclude>
                        <exclude>**/*.nofilter</exclude>
                        <exclude>**/*.ini</exclude>
                        <exclude>**/*.md</exclude>
                        <exclude>**/*.ids</exclude>
                        <exclude>**/*.ipr</exclude>
                        <exclude>**/*.iws</exclude>
                        <exclude>**/*.bin</exclude>
                        <exclude>**/*.lock</exclude>
                        <exclude>**/*.gradle</exclude>
                        <exclude>**/*.sbt</exclude>
                        <exclude>**/gradlew</exclude>
                        <exclude>.gitignore</exclude>
                        <exclude>.gitattributes</exclude>
                        <exclude>.travis.yml</exclude>
                        <exclude>**/flyway</exclude>
                        <exclude>**/*_BOM.sql</exclude>
                    </excludes>
                    <strictCheck>true</strictCheck>
                    <mapping>
                        <java>SLASHSTAR_STYLE</java>
                    </mapping>
                </configuration>
                <executions>
                    <execution>
                        <phase>package</phase>
                        <goals>
                            <goal>format</goal>
                        </goals>
                    </execution>
                </executions>
            </plugin>






















































































            <plugin>
                <artifactId>maven-deploy-plugin</artifactId>
                <configuration>
                    <deployAtEnd>true</deployAtEnd>
                </configuration>
            </plugin>
            <plugin>
                <artifactId>maven-javadoc-plugin</artifactId>
                <configuration>
                    <detectJavaApiLink>false</detectJavaApiLink>
                    <encoding>UTF-8</encoding>
                    <additionalparam>-Xdoclint:none</additionalparam>
                </configuration>
            </plugin>
        </plugins>
    </build>

    <reporting>
        <plugins>
            <plugin>
                <artifactId>maven-javadoc-plugin</artifactId>
                <version>3.0.1</version>
                <configuration>
                    <detectJavaApiLink>false</detectJavaApiLink>
                    <encoding>UTF-8</encoding>
                    <failOnError>false</failOnError>
                </configuration>
            </plugin>
        </plugins>
    </reporting>

    <profiles>
        <profile>
            <id>release-sign-artifacts</id>
            <activation>
                <property>
                    <name>performRelease</name>
                    <value>true</value>
                </property>
            </activation>
            <build>
                <plugins>
                    <plugin>
                        <artifactId>maven-javadoc-plugin</artifactId>
                        <executions>
                            <execution>
                                <id>attach-sources</id>
                                <phase>verify</phase>
                                <goals>
                                    <goal>jar</goal>
                                </goals>
                            </execution>
                        </executions>
                    </plugin>
                    <plugin>
                        <artifactId>maven-gpg-plugin</artifactId>
                        <version>1.4</version>
                        <executions>
                            <execution>
                                <id>sign-artifacts</id>
                                <phase>verify</phase>
                                <goals>
                                    <!--suppress MavenModelInspection -->
                                    <goal>sign</goal>
                                </goals>
                            </execution>
                        </executions>
                    </plugin>
                </plugins>
            </build>
        </profile>
    </profiles>
</project><|MERGE_RESOLUTION|>--- conflicted
+++ resolved
@@ -121,12 +121,8 @@
         <version.gradle>3.0</version.gradle>
         <version.derby>10.14.2.0</version.derby>
         <version.h2>1.4.199</version.h2>
-<<<<<<< HEAD
-        <version.hsqldb>2.4.1</version.hsqldb>
+        <version.hsqldb>2.5.0</version.hsqldb>
         <version.jaybird>3.0.5</version.jaybird>
-=======
-        <version.hsqldb>2.5.0</version.hsqldb>
->>>>>>> 389eb277
         <version.jna>4.5.2</version.jna>
         <version.jtds>1.3.1</version.jtds>
         <version.mariadb>2.4.0</version.mariadb>
